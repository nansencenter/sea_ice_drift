# Name:    pmlib.py
# Purpose: Container of Pattern Matching functions
# Authors:      Anton Korosov, Stefan Muckenhuber
# Created:      21.09.2016
# Copyright:    (c) NERSC 2016
# Licence:
# This file is part of SeaIceDrift.
# SeaIceDrift is free software: you can redistribute it and/or modify
# it under the terms of the GNU General Public License as published by
# the Free Software Foundation, version 3 of the License.
# http://www.gnu.org/licenses/gpl-3.0.html
# This program is distributed in the hope that it will be useful,
# but WITHOUT ANY WARRANTY without even the implied warranty of
# MERCHANTABILITY or FITNESS FOR A PARTICULAR PURPOSE.
from __future__ import absolute_import

from multiprocessing import Pool

import numpy as np
from scipy import ndimage as nd

import cv2
import gdal

from sea_ice_drift.lib import (x2y2_interpolation_poly,
                               x2y2_interpolation_near,
                               get_drift_vectors,
                               _fill_gpi)

shared_args = None
shared_kwargs = None

def get_hessian(ccm, hes_norm=True, hes_smth=False, **kwargs):
    """ Find Hessian of the input cross correlation matrix <ccm>

    Parameters
    ----------
    ccm : 2D numpy array, cross-correlation matrix
    hes_norm : bool, normalize Hessian by AVG and STD?
    hes_smth : bool, smooth Hessian?

    """
    if hes_smth:
        ccm2 = nd.filters.gaussian_filter(ccm, 1)
    else:
        ccm2 = ccm
    # Jacobian components
    dcc_dy, dcc_dx = np.gradient(ccm2)
    # Hessian components
    d2cc_dx2 = np.gradient(dcc_dx)[1]
    d2cc_dy2 = np.gradient(dcc_dy)[0]
    hes = np.hypot(d2cc_dx2, d2cc_dy2)
    if hes_norm:
        hes = (hes - np.median(hes)) / np.std(hes)

    return hes


def get_rotated_template(img, r, c, size, angle, order=1):
    ''' Get rotated template of a given size
    Parameters
    ----------
    img : 2D numpy array - original image
    r : int - row coordinate of center
    c : int - column coordinate of center
    size : int - template size
    angle : float - rotation angle
    order : resampling order
    Returns
    -------
        templateRot : 2D numpy array - rotated subimage
    '''
    hws = size / 2.
    angle_rad = np.radians(angle)
    hwsrot = np.ceil(hws * np.abs(np.cos(angle_rad)) +
                     hws * np.abs(np.sin(angle_rad)))
    hwsrot2 = np.ceil(hwsrot * np.abs(np.cos(angle_rad)) +
                      hwsrot * np.abs(np.sin(angle_rad)))
    rotBorder1 = int(hwsrot2 - hws)
    rotBorder2 = int(rotBorder1 + hws + hws)

    # read large subimage
    if isinstance(img, np.ndarray):
        template = img[int(r-hwsrot):int(r+hwsrot+1), int(c-hwsrot):int(c+hwsrot+1)]
    elif isinstance(img, gdal.Dataset):
        template = img.ReadAsArray(xoff=int(c[0]-hwsrot),
                                   yoff=int(r[0]-hwsrot),
                                   xsize=int(hwsrot*2+1),
                                   ysize=int(hwsrot*2+1))

    templateRot = nd.interpolation.rotate(template, angle, order=order)
    templateRot = templateRot[rotBorder1:rotBorder2, rotBorder1:rotBorder2]

    return templateRot

def get_distance_to_nearest_keypoint(x1, y1, shape):
    ''' Return full-res matrix with distance to nearest keypoint in pixels
    Parameters
    ----------
        x1 : 1D vector - X coordinates of keypoints
        y1 : 1D vector - Y coordinates of keypoints
        shape : shape of image
    Returns
    -------
        dist : 2D numpy array - image with distances
    '''
    seed = np.zeros(shape, dtype=bool)
    seed[np.uint16(y1), np.uint16(x1)] = True
    dist = nd.distance_transform_edt(~seed,
                                    return_distances=True,
                                    return_indices=False)
    return dist

def get_initial_rotation(n1, n2):
    ''' Returns angle <alpha> of rotation between two Nansat <n1>, <n2>'''
    corners_n2_lons, corners_n2_lats = n2.get_corners()
    corner0_n2_x1, corner0_n2_y1 = n1.transform_points([corners_n2_lons[0]], [corners_n2_lats[0]], 1)
    corner1_n2_x1, corner1_n2_y1 = n1.transform_points([corners_n2_lons[1]], [corners_n2_lats[1]], 1)
    b = corner1_n2_x1 - corner0_n2_x1
    a = corner1_n2_y1 - corner0_n2_y1
    alpha = np.degrees(np.arctan2(b, a)[0])
    return alpha

def rotate_and_match(img1, x, y, img_size, image, alpha0,
                     angles=[-3,0,3],
                     mtype=cv2.TM_CCOEFF_NORMED,
                     template_matcher=cv2.matchTemplate,
                     mcc_norm=False,
                     **kwargs):
    ''' Rotate template in a range of angles and run MCC for each
    Parameters
    ----------
        im1g : 2D numpy array - original image 1
        x : int - X coordinate of center
        y : int - Y coordinate of center
        img_size : size of template
        image : original image 2
        alpha0 : float - angle of rotation between two SAR scenes
        angles : list - which angles to test
        mtype : int - type of cross-correlation
        template_matcher : func - function to use for template matching
        mcc_norm : bool, normalize MCC by AVG and STD ?
        kwargs : dict, params for get_hessian
    Returns
    -------
        dx : int - X displacement of MCC
        dy : int - Y displacement of MCC
        best_a : float - angle of MCC
        best_r : float - MCC
        best_h : float - Hessian at highest MCC point
        best_result : 2D array - CC
        best_template : 2D array - template rotated to the best angle
    '''
    best_r = -np.inf
    for angle in angles:
        template = get_rotated_template(img1, y, x, img_size, angle-alpha0)
        if template.shape[0] < img_size or template.shape[1] < img_size:
            return np.nan, np.nan, np.nan, np.nan, np.nan, np.nan
        result = template_matcher(image, template.astype(np.uint8), mtype)
        ij = np.unravel_index(np.argmax(result), result.shape)
        if result.max() > best_r:
            best_r = result.max()
            best_a = angle
            best_result = result
            best_template = template
            best_ij = ij

    best_h = get_hessian(best_result, **kwargs)[best_ij]
    dy = best_ij[0] - (image.shape[0] - template.shape[0]) / 2.
    dx = best_ij[1] - (image.shape[1] - template.shape[1]) / 2.

    if mcc_norm:
        best_r = (best_r - np.median(best_result)) / np.std(best_result)

    return dx, dy, best_a, best_r, best_h, best_result, best_template

def use_mcc(x1p, y1p, x2p, y2p, border, img1, img2, img_size, alpha0, **kwargs):
    """ Apply MCC algorithm for one point

    Parameters
    ----------
        x1p : float, X coordinate on image 1
        y1p : float, Y coordinate on image 1
        x2p : float, first guess X coordinate on image 2
        y2p : float, first guess Y coordinate on image 2
        border : int, searching distance (border around template)
        img1 : 2D array - full szie image 1
        img2 : 2D array - full szie image 2
        img_size : int, template size
        alpha0 : float, rotation between two images
        kwargs : dict, params for rotate_and_match, get_hessian
    Returns
    -------
        x2 : float, result X coordinate on image 2
        y2 : float, result X coordinate on image 2
        a : float, angle that gives highest MCC
        r : float, MCC
        h : float, Hessian of CC at MCC point

    """
    hws = int(img_size / 2.)
    image = img2[int(y2p-hws-border):int(y2p+hws+border+1),
                 int(x2p-hws-border):int(x2p+hws+border+1)]
    dx, dy, a, r, h, bestr, bestt = rotate_and_match(img1, x1p, y1p,
                                                     img_size, image,
                                                     alpha0, **kwargs)

    x2 = x2p + dx
    y2 = y2p + dy

    return x2, y2, a, r, h

def use_mcc_mp(i):
    """ Use MCC in multiprocessing
    Uses global variables where first guess and images are stored
    Parameters
    ---------
        i : int, index of point
    Returns
    -------
        x2 : float, result X coordinate on image 2
        y2 : float, result X coordinate on image 2
        a : float, angle that gives highest MCC
        r : float, MCC
        h : float, Hessian of CC at MCC point

    """
    global shared_args, shared_kwargs

    # structure of shared_args:
    # x1_dst, y1_dst, x2fg, y2fg, border, img1, img2, img_size, alpha0
    x2, y2, a, r, h = use_mcc(shared_args[0][i],
                              shared_args[1][i],
                              shared_args[2][i],
                              shared_args[3][i],
                              shared_args[4][i],
                              shared_args[5],
                              shared_args[6],
                              shared_args[7],
                              shared_args[8],
                              **shared_kwargs)
<<<<<<< HEAD
    if i % 100 == 0:
        print('%02.0f%% %07.1f %07.1f %07.1f %07.1f %02.1f %03.2f %+05.1f' % (
=======
    if i % 10 == 0:
        print('%02.0f%% %07.1f %07.1f %07.1f %07.1f %+05.1f %04.2f %04.2f' % (
>>>>>>> f5f51e1a
        100 * float(i) / len(shared_args[0]),
         shared_args[0][i], shared_args[1][i], x2, y2, a, r, h))
    return x2, y2, a, r, h

def prepare_first_guess(x1_dst, y1_dst, n1, x1, y1, n2, x2, y2, img_size,
                        min_fg_pts=5,
                        min_border=20,
                        max_border=50,
                        old_border=True, **kwargs):
    ''' For the given coordinates estimate the First Guess
    Parameters
    ---------
        x1_dst : 1D vector, X coordinates of results on image 1
        y1_dst : 1D vector, Y coordinates of results on image 1
        x1 : 1D vector, X coordinates of keypoints on image 1
        y1 : 1D vector, Y coordinates of keypoints on image 1
        x2 : 1D vector, X coordinates of keypoints on image 2
        y2 : 1D vector, Y coordinates of keypoints on image 2
        img1 : 2D array, the fist image
        img_size : int, size of template
        min_fg_pts : int, minimum number of fist guess points
        min_border : int, minimum searching distance
        max_border : int, maximum searching distance
        old_border : bool, use old border selection algorithm?
        **kwargs : parameters for:
            x2y2_interpolation_poly
            x2y2_interpolation_near
    Returns
    -------
        x2fg : 1D vector, first guess X coordinates of results on image 2
        y2fg : 1D vector, first guess X coordinates of results on image 2
        border : 1D vector, searching distance
    '''
    shape1 = n1.shape()
    if len(x1) > min_fg_pts:
        # interpolate 1st guess using 2nd order polynomial
        x2p2, y2p2 = x2y2_interpolation_poly(x1, y1, x2, y2,
                                             x1_dst, y1_dst, **kwargs)

        # interpolate 1st guess using griddata
        x2fg, y2fg = x2y2_interpolation_near(x1, y1, x2, y2,
                                             x1_dst, y1_dst, **kwargs)

        # TODO:
        # Now border is proportional to the distance to the point
        # BUT it assumes that:
        #     close to any point error is small, and
        #     error varies between points
        # What if error does not vary with distance from the point?
        # Border can be estimated as error of the first guess
        # (x2 - x2_predicted_with_polynom) gridded using nearest neighbour.
        if old_border:
            # find distance to nearest neigbour and create border matrix
            border_img = get_distance_to_nearest_keypoint(x1, y1, shape1)
            border = np.zeros(x1_dst.size) + max_border
            gpi = ((x1_dst >= 0) * (x1_dst < shape1[1]) *
                   (y1_dst >= 0) * (y1_dst < shape1[0]))
            border[gpi] = border_img[y1_dst.astype(np.int16)[gpi],
                                     x1_dst.astype(np.int16)[gpi]]
        else:
            x2tst, y2tst = x2y2_interpolation_poly(x1, y1, x2, y2, x1, y1,
                                                                    **kwargs)
            x2dif, y2dif = x2y2_interpolation_near(x1, y1,
                                                   x2-x2tst, y2-y2tst,
                                                   x1_dst, y1_dst,
                                                   **kwargs)
            border = np.hypot(x2dif, y2dif)

        # define searching distance
        border[border < min_border] = min_border
        border[border > max_border] = max_border
        border[np.isnan(y2fg)] = max_border

        # define FG based on P2 and GD
        x2fg[np.isnan(x2fg)] = x2p2[np.isnan(x2fg)]
        y2fg[np.isnan(y2fg)] = y2p2[np.isnan(y2fg)]
    else:
        lon_dst, lat_dst = n1.transform_points(x1_dst, y1_dst)
        x2fg, y2fg = n2.transform_points(lon_dst, lat_dst, 1)
        border = np.zeros(len(x1_dst)) + max_border*2

    return x2fg, y2fg, border

def pattern_matching(lon1_dst, lat1_dst,
                     n1, x1, y1, n2, x2, y2,
                     margin=0,
                     img_size=35,
                     threads=5,
                     **kwargs):
    ''' Run Pattern Matching Algorithm on two images
    Parameters
    ---------
        lon_dst : 1D vector, longitude of results on image 1
        lon_dst : 1D vector, latitude of results on image 1
        n1 : Nansat, the fist image with 2D array
        x1 : 1D vector, X coordinates of keypoints on image 1
        y1 : 1D vector, Y coordinates of keypoints on image 1
        n2 : Nansat, the second image with 2D array
        x2 : 1D vector, X coordinates of keypoints on image 2
        y2 : 1D vector, Y coordinates of keypoints on image 2
        img_size : int, size of template
        threads : int, number of parallel threads
        **kwargs : optional parameters for:
            prepare_first_guess
                min_fg_pts : int, minimum number of fist guess points
                min_border : int, minimum searching distance
                max_border : int, maximum searching distance
                old_border : bool, use old border selection algorithm?
            rotate_and_match
                angles : list - which angles to test
                mtype : int - type of cross-correlation
                template_matcher : func - function to use for template matching
                mcc_norm : bool, normalize MCC by AVG and STD ?
            get_hessian
                hes_norm : bool, normalize Hessian by AVG and STD?
                hes_smth : bool, smooth Hessian?
            get_drift_vectors
                nsr: Nansat.NSR(), projection that defines the grid
    Returns
    -------
        u : 1D vector, eastward ice drift speed, m/s
        v : 1D vector, northward ice drift speed, m/s
        a : 1D vector, angle that gives the highes MCC
        r : 1D vector, MCC
        h : 1D vector, Hessian of CC at MCC point
        lon2_dst : 1D vector, longitude of results on image 2
        lat2_dst : 1D vector, latitude  of results on image 2
    '''
    img1, img2 = n1[1], n2[1]
    # convert lon/lat to pixe/line of the first image
    x1_dst, y1_dst = n1.transform_points(lon1_dst.flatten(), lat1_dst.flatten(), 1)

    x2fg, y2fg, border = prepare_first_guess(x1_dst, y1_dst,
                                             n1, x1, y1,
                                             n2, x2, y2,
                                             img_size,
                                             **kwargs)
    # find good input points
    hws = img_size / 2
    hws_hypot = np.hypot(hws, hws)
    gpi = ((x2fg-border-hws-margin > 0) *
           (y2fg-border-hws-margin > 0) *
           (x2fg+border+hws+margin < n2.shape()[1]) *
           (y2fg+border+hws+margin < n2.shape()[0]) *
           (x1_dst-hws_hypot-margin > 0) *
           (y1_dst-hws_hypot-margin > 0) *
           (x1_dst+hws_hypot+margin < n1.shape()[1]) *
           (y1_dst+hws_hypot+margin < n1.shape()[0]))

    alpha0 = get_initial_rotation(n1, n2)

    def _init_pool(*args):
        """ Initialize shared data for multiprocessing """
        global shared_args, shared_kwargs
        shared_args = args[:9]
        shared_kwargs = args[9]

    # run MCC in multiple threads
    p = Pool(threads, initializer=_init_pool,
            initargs=(x1_dst[gpi], y1_dst[gpi], x2fg[gpi], y2fg[gpi], border[gpi],
                      img1, img2, img_size, alpha0, kwargs))
    results = p.map(use_mcc_mp, range(len(gpi[gpi])))
    p.close()
    p.terminate()
    p.join()
    del p

    if len(results) == 0:
        lon2_dst = np.zeros(lon1_dst.shape) + np.nan
        lat2_dst = np.zeros(lon1_dst.shape) + np.nan
        u = np.zeros(lon1_dst.shape) + np.nan
        v = np.zeros(lon1_dst.shape) + np.nan
        a = np.zeros(lon1_dst.shape) + np.nan
        r = np.zeros(lon1_dst.shape) + np.nan
        h = np.zeros(lon1_dst.shape) + np.nan
    else:
        results = np.array(results)

        x2_dst = results[:,0]
        y2_dst = results[:,1]
        a = results[:,2]
        r = results[:,3]
        h = results[:,4]

        u, v, lon1, lat1, lon2, lat2 = get_drift_vectors(n1, x1_dst[gpi], y1_dst[gpi],
                                                         n2, x2_dst, y2_dst,
                                                         **kwargs)

        lon2_dst = _fill_gpi(lon1_dst.shape, gpi, lon2)
        lat2_dst = _fill_gpi(lon1_dst.shape, gpi, lat2)
        u = _fill_gpi(lon1_dst.shape, gpi, u)
        v = _fill_gpi(lon1_dst.shape, gpi, v)
        a = _fill_gpi(lon1_dst.shape, gpi, a)
        r = _fill_gpi(lon1_dst.shape, gpi, r)
        h = _fill_gpi(lon1_dst.shape, gpi, h)

    return u, v, a, r, h, lon2_dst, lat2_dst<|MERGE_RESOLUTION|>--- conflicted
+++ resolved
@@ -239,15 +239,10 @@
                               shared_args[7],
                               shared_args[8],
                               **shared_kwargs)
-<<<<<<< HEAD
     if i % 100 == 0:
-        print('%02.0f%% %07.1f %07.1f %07.1f %07.1f %02.1f %03.2f %+05.1f' % (
-=======
-    if i % 10 == 0:
         print('%02.0f%% %07.1f %07.1f %07.1f %07.1f %+05.1f %04.2f %04.2f' % (
->>>>>>> f5f51e1a
-        100 * float(i) / len(shared_args[0]),
-         shared_args[0][i], shared_args[1][i], x2, y2, a, r, h))
+            100 * float(i) / len(shared_args[0]),
+            shared_args[0][i], shared_args[1][i], x2, y2, a, r, h))
     return x2, y2, a, r, h
 
 def prepare_first_guess(x1_dst, y1_dst, n1, x1, y1, n2, x2, y2, img_size,
